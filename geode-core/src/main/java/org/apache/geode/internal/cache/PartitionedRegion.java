--- conflicted
+++ resolved
@@ -5086,13 +5086,8 @@
         PartitionedRegion pr = (PartitionedRegion) o;
         if (pr.getPRId() == prId) {
           if (!pr.getRegionIdentifier().equals(regionId)) {
-<<<<<<< HEAD
-            logger.warn("{} is using PRID {} for {} but this process maps that PRID to {}",
-                sender, prId, pr.getRegionIdentifier(), pr.getPRId());
-=======
             logger.warn("{} is using PRID {} for regionId {} but this process maps that PRID to {}",
                 sender, prId, regionId, pr.getRegionIdentifier());
->>>>>>> 384e5f7b
           }
         } else if (pr.getRegionIdentifier().equals(regionId)) {
           logger.warn("{} is using PRID {} for {} but this process is using PRID {}",
@@ -5551,16 +5546,9 @@
     if (logger.isDebugEnabled()) {
       logger.debug("cleanupFailedInitialization: end of {}", getName());
     }
-<<<<<<< HEAD
     if (savedFirstRuntimeException instanceof DistributedSystemDisconnectedException) {
-      logger.warn("cleanupFailedInitialization originally failed with {}",
-          savedFirstRuntimeException.toString());
-=======
-    if (savedFirstRuntimeException != null
-        && savedFirstRuntimeException instanceof DistributedSystemDisconnectedException) {
       logger.warn("cleanupFailedInitialization originally failed with:",
           savedFirstRuntimeException);
->>>>>>> 384e5f7b
       throw (DistributedSystemDisconnectedException) savedFirstRuntimeException;
     }
   }
