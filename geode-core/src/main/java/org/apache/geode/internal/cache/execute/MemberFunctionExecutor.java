--- conflicted
+++ resolved
@@ -182,17 +182,7 @@
 
   @Override
   protected ResultCollector executeFunction(Function function, long timeout, TimeUnit unit) {
-<<<<<<< HEAD
-    if (function.hasResult()) {
-      ResultCollector rc = this.rc;
-      if (rc == null) {
-        rc = new DefaultResultCollector();
-      }
-      return executeFunction(function, rc);
-    } else {
-=======
     if (!function.hasResult()) {
->>>>>>> 86477ebd
       executeFunction(function, null);
       return new NoResult();
     }
